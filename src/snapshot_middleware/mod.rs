--- conflicted
+++ resolved
@@ -25,13 +25,9 @@
 use crate::snapshot::InstanceContext;
 
 use self::{
-<<<<<<< HEAD
-    csv::SnapshotCsv, dir::SnapshotDir, json::SnapshotJson, json_model::SnapshotJsonModel,
-    lua::SnapshotLua, project::SnapshotProject, rbxlx::SnapshotRbxlx, rbxm::SnapshotRbxm,
-    rbxmx::SnapshotRbxmx, txt::SnapshotTxt,
-=======
     csv::SnapshotCsv,
     dir::SnapshotDir,
+    json::SnapshotJson,
     json_model::SnapshotJsonModel,
     lua::SnapshotLua,
     middleware::{SnapshotInstanceResult, SnapshotMiddleware},
@@ -40,7 +36,6 @@
     rbxm::SnapshotRbxm,
     rbxmx::SnapshotRbxmx,
     txt::SnapshotTxt,
->>>>>>> 729a7f00
 };
 
 pub use self::error::*;
