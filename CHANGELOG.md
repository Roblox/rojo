# Rojo Changelog

## Unreleased Changes for 0.6.x
<<<<<<< HEAD
=======
* Added `--watch` argument to `rojo build`. ([#284](https://github.com/rojo-rbx/rojo/pull/284))
* Added dark theme support to plugin. ([#241](https://github.com/rojo-rbx/rojo/issues/241))
>>>>>>> a884f693

## [0.6.0 Alpha 2](https://github.com/rojo-rbx/rojo/releases/tag/v0.6.0-alpha.2) (March 6, 2020)
* Fixed `rojo upload` command always uploading models.
* Removed `--kind` parameter to `rojo upload`; Rojo now automatically uploads the correct kind of asset based on your project file.

## [0.5.4](https://github.com/rojo-rbx/rojo/releases/tag/v0.5.4) (February 26, 2020)
This is a general maintenance release for the Rojo 0.5.x release series.

* Updated reflection database and other dependencies.
* First stable release with binaries for macOS and Linux.

## [0.6.0 Alpha 1](https://github.com/rojo-rbx/rojo/releases/tag/v0.6.0-alpha.1) (January 22, 2020)

### General
* Added support for nested project files. ([#95](https://github.com/rojo-rbx/rojo/issues/95))
* Added project file hot-reloading. ([#10](https://github.com/rojo-rbx/rojo/issues/10)])
* Fixed Rojo dropping Ref properties ([#142](https://github.com/rojo-rbx/rojo/issues/142))
    * This means that properties like `PrimaryPart` now work!
* Improved live sync protocol to reduce round-trips and improve syncing consistency.
* Improved support for binary model files and places.

### Command Line
* Added `--verbose`/`-v` flag, which can be specified multiple times to increase verbosity.
* Added support for automatically finding Roblox Studio's auth cookie for `rojo upload` on Windows.
* Added support for building, serving and uploading sources that aren't Rojo projects.
* Improved feedback from `rojo serve`.
* Removed support for legacy `roblox-project.json` projects, deprecated in an early Rojo 0.5.0 alpha.
* Rojo no longer traverses directories upwards looking for project files.
    * Though undocumented, Rojo 0.5.x will search for a project file contained in any ancestor folders. This feature was removed to better support other 0.6.x features.

### Roblox Studio Plugin
* Added "connecting" state to improve experience when live syncing.
* Added "error" state to show errors in a place that isn't the output panel.
* Improved diagnostics for when the Rojo plugin cannot create an instance.

## [0.5.3](https://github.com/rojo-rbx/rojo/releases/tag/v0.5.3) (October 15, 2019)
* Fixed an issue where Rojo would throw an error when encountering recently-added instance classes.

## [0.5.2](https://github.com/rojo-rbx/rojo/releases/tag/v0.5.2) (October 14, 2019)
* Fixed an issue where `LocalizationTable` instances would have their column order randomized. ([#173](https://github.com/rojo-rbx/rojo/issues/173))

## [0.5.1](https://github.com/rojo-rbx/rojo/releases/tag/v0.5.1) (October 4, 2019)
* Fixed an issue where Rojo would drop changes if they happened too quickly ([#252](https://github.com/rojo-rbx/rojo/issues/252))
* Improved diagnostics for when the Rojo plugin cannot create an instance.
* Updated dependencies
    * This brings Rojo's reflection database from client release 395 to client release 404.

## [0.5.0](https://github.com/rojo-rbx/rojo/releases/tag/v0.5.0) (August 27, 2019)
* Changed `.model.json` naming, which may require projects to migrate ambiguous cases:
    * The file name now takes precedence over the `Name` field in the model, like Rojo 0.4.x.
    * The `Name` field of the top-level instance is now optional. It's recommended that you remove it from your models.
    * Rojo will emit a warning when `Name` is specified and does not match the name from the file.
* Fixed `Rect` values being set to `0, 0, 0, 0` when synced with the Rojo plugin. ([#201](https://github.com/rojo-rbx/rojo/issues/201))
* Fixed live-syncing of `PhysicalProperties`, `NumberSequence`, and `ColorSequence` values

## [0.5.0 Alpha 13](https://github.com/rojo-rbx/rojo/releases/tag/v0.5.0-alpha.13) (August 2, 2019)
* Bumped minimum Rust version to 1.34.0.
* Fixed default port documentation in `rojo serve --help` ([#219](https://github.com/rojo-rbx/rojo/issues/219))
* Fixed BrickColor support by upgrading Roblox-related dependencies

## [0.5.0 Alpha 12](https://github.com/rojo-rbx/rojo/releases/tag/v0.5.0-alpha.12) (July 2, 2019)
* Added `.meta.json` files
    * `init.meta.json` files replace `init.model.json` files from Rojo 0.4.x ([#183](https://github.com/rojo-rbx/rojo/pull/183))
    * Other `.meta.json` files allow attaching extra data to other files ([#189](https://github.com/rojo-rbx/rojo/pull/189))
* Added support for infinite and NaN values in types like `Vector2` when building models and places.
    * These types aren't supported for live-syncing yet due to limitations around JSON encoding.
* Added support for using `SharedString` values when building XML models and places.
* Added support for live-syncing `CollectionService` tags.
* Added a warning when building binary place files, since they're still experimental and have bugs.
* Added a warning when trying to use Rojo 0.5.x with a Rojo 0.4.x-only project.
* Added a warning when a Rojo project contains keys that start with `$`, which are reserved names. ([#191](https://github.com/rojo-rbx/rojo/issues/191))
* Rojo now throws an error if unknown keys are found most files.
* Added an icon to the plugin's toolbar button
* Changed the plugin to use a docking widget for all UI.
* Changed the plugin to ignore unknown properties when live-syncing.
    * Rojo's approach to this problem might change later, like with a strict model mode ([#190](https://github.com/rojo-rbx/rojo/issues/190)) or another approach.
* Upgraded to reflection database from client release 388.
* Updated Rojo's branding to shift the color palette to make it work better on dark backgrounds

## [0.5.0 Alpha 11](https://github.com/rojo-rbx/rojo/releases/tag/v0.5.0-alpha.11) (May 29, 2019)
* Added support for implicit property values in JSON model files ([#154](https://github.com/rojo-rbx/rojo/pull/154))
* `Content` propertyes can now be specified in projects and model files as regular string literals.
* Added support for `BrickColor` properties.
* Added support for properties added in client release 384, like `Lighting.Technology` being set to `"ShadowMap"`.
* Improved performance when working with XML models and places
* Fixed serializing empty `Content` properties as XML
* Fixed serializing infinite and NaN floating point properties in XML
* Improved compatibility with XML models
* Plugin should now be able to live-sync more properties, and ignore ones it can't, like `Lighting.Technology`.

## 0.5.0 Alpha 10
* This release was a dud due to [issue #176](https://github.com/rojo-rbx/rojo/issues/176) and was rolled back.

## [0.5.0 Alpha 9](https://github.com/rojo-rbx/rojo/releases/tag/v0.5.0-alpha.9) (April 4, 2019)
* Changed `rojo build` to use buffered I/O, which can make it up to 2x faster in some cases.
    * Building [*Road Not Taken*](https://github.com/rojo-rbx/roads) to an `rbxlx` file dropped from 150ms to 70ms on my machine
* Fixed `LocalizationTable` instances being made from `csv` files incorrectly interpreting empty rows and columns. ([#149](https://github.com/rojo-rbx/rojo/pull/149))
* Fixed CSV files with entries that parse as numbers causing Rojo to panic. ([#152](https://github.com/rojo-rbx/rojo/pull/152))
* Improved error messages when malformed CSV files are found in a Rojo project.

## [0.5.0 Alpha 8](https://github.com/rojo-rbx/rojo/releases/tag/v0.5.0-alpha.8) (March 29, 2019)
* Added support for a bunch of new types when dealing with XML model/place files:
    * `ColorSequence`
    * `Float64`
    * `Int64`
    * `NumberRange`
    * `NumberSequence`
    * `PhysicalProperties`
    * `Ray`
    * `Rect`
    * `Ref`
* Improved server instance ordering behavior when files are added during a live session ([#135](https://github.com/rojo-rbx/rojo/pull/135))
* Fixed error being thrown when trying to unload the Rojo plugin.
* Added partial fix for [issue #141](https://github.com/rojo-rbx/rojo/issues/141) for `Lighting.Technology`, which should restore live sync functionality for the default project file.

## [0.5.0 Alpha 6](https://github.com/rojo-rbx/rojo/releases/tag/v0.5.0-alpha.6) (March 19, 2019)
* Fixed `rojo init` giving unexpected results by upgrading to `rbx_dom_weak` 1.1.0
* Fixed live server not responding when the Rojo plugin is connected ([#133](https://github.com/rojo-rbx/rojo/issues/133))
* Updated default place file:
    * Improved default properties to be closer to Studio's built-in 'Baseplate' template
    * Added a baseplate to the project file (Thanks, [@AmaranthineCodices](https://github.com/AmaranthineCodices/)!)
* Added more type support to Rojo plugin
* Fixed some cases where the Rojo plugin would leave around objects that it knows should be deleted
* Updated plugin to correctly listen to `Plugin.Unloading` when installing or uninstalling new plugins

## [0.5.0 Alpha 5](https://github.com/rojo-rbx/rojo/releases/tag/v0.5.0-alpha.5) (March 1, 2019)
* Upgraded core dependencies, which improves compatibility for lots of instance types
    * Upgraded from `rbx_tree` 0.2.0 to `rbx_dom_weak` 1.0.0
    * Upgraded from `rbx_xml` 0.2.0 to `rbx_xml` 0.4.0
    * Upgraded from `rbx_binary` 0.2.0 to `rbx_binary` 0.4.0
* Added support for non-primitive types in the Rojo plugin.
    * Types like `Color3` and `CFrame` can now be updated live!
* Fixed plugin assets flashing in on first load ([#121](https://github.com/rojo-rbx/rojo/issues/121))
* Changed Rojo's HTTP server from Rouille to Hyper, which reduced the release size by around a megabyte.
* Added property type inference to projects, which makes specifying services a lot easier ([#130](https://github.com/rojo-rbx/rojo/pull/130))
* Made error messages from invalid and missing files more user-friendly

## [0.5.0 Alpha 4](https://github.com/rojo-rbx/rojo/releases/tag/v0.5.0-alpha.4) (February 8, 2019)
* Added support for nested partitions ([#102](https://github.com/rojo-rbx/rojo/issues/102))
* Added support for 'transmuting' partitions ([#112](https://github.com/rojo-rbx/rojo/issues/112))
* Added support for aliasing filesystem paths ([#105](https://github.com/rojo-rbx/rojo/issues/105))
* Changed Windows builds to statically link the CRT ([#89](https://github.com/rojo-rbx/rojo/issues/89))

## [0.5.0 Alpha 3](https://github.com/rojo-rbx/rojo/releases/tag/v0.5.0-alpha.3) (February 1, 2019)
* Changed default project file name from `roblox-project.json` to `default.project.json` ([#120](https://github.com/rojo-rbx/rojo/pull/120))
    * The old file name will still be supported until 0.5.0 is fully released.
* Added warning when loading project files that don't end in `.project.json`
    * This new extension enables Rojo to distinguish project files from random JSON files, which is necessary to support nested projects.
* Added new (empty) diagnostic page served from the server
* Added better error messages for when a file is missing that's referenced by a Rojo project
* Added support for visualization endpoints returning GraphViz source when Dot is not available
* Fixed an in-memory filesystem regression introduced recently ([#119](https://github.com/rojo-rbx/rojo/pull/119))

## [0.5.0 Alpha 2](https://github.com/rojo-rbx/rojo/releases/tag/v0.5.0-alpha.2) (January 28, 2019)
* Added support for `.model.json` files, compatible with 0.4.x
* Fixed in-memory filesystem not handling out-of-order filesystem change events
* Fixed long-polling error caused by a promise mixup ([#110](https://github.com/rojo-rbx/rojo/issues/110))

## [0.5.0 Alpha 1](https://github.com/rojo-rbx/rojo/releases/tag/v0.5.0-alpha.1) (January 25, 2019)
* Changed plugin UI to be way prettier
    * Thanks to [Reselim](https://github.com/Reselim) for the design!
* Changed plugin error messages to be a little more useful
* Removed unused 'Config' button in plugin UI
* Fixed bug where bad server responses could cause the plugin to be in a bad state
* Upgraded to rbx\_tree, rbx\_xml, and rbx\_binary 0.2.0, which dramatically expands the kinds of properties that Rojo can handle, especially in XML.

## [0.5.0 Alpha 0](https://github.com/rojo-rbx/rojo/releases/tag/v0.5.0-alpha.0) (January 14, 2019)
* "Epiphany" rewrite, in progress since the beginning of time
* New live sync protocol
    * Uses HTTP long polling to reduce request count and improve responsiveness
* New project format
    * Hierarchical, preventing overlapping partitions
* Added `rojo build` command
    * Generates `rbxm`, `rbxmx`, `rbxl`, or `rbxlx` files out of your project
    * Usage: `rojo build <PROJECT> --output <OUTPUT>.rbxm`
* Added `rojo upload` command
    * Generates and uploads a place or model to roblox.com out of your project
    * Usage: `rojo upload <PROJECT> --cookie "<ROBLOSECURITY>" --asset_id <PLACE_ID>`
* New plugin
    * Only one button now, "Connect"
    * New UI to pick server address and port
    * Better error reporting
* Added support for `.csv` files turning into `LocalizationTable` instances
* Added support for `.txt` files turning into `StringValue` instances
* Added debug visualization code to diagnose problems
    * `/visualize/rbx` and `/visualize/imfs` show instance and file state respectively; they require GraphViz to be installed on your machine.
* Added optional place ID restrictions to project files
    * This helps prevent syncing in content to the wrong place
    * Multiple places can be specified, like when building a multi-place game
* Added support for specifying properties on services in project files

## [0.4.13](https://github.com/rojo-rbx/rojo/releases/tag/v0.4.13) (November 12, 2018)
* When `rojo.json` points to a file or directory that does not exist, Rojo now issues a warning instead of throwing an error and exiting

## [0.4.12](https://github.com/rojo-rbx/rojo/releases/tag/v0.4.12) (June 21, 2018)
* Fixed obscure assertion failure when renaming or deleting files ([#78](https://github.com/rojo-rbx/rojo/issues/78))
* Added a `PluginAction` for the sync in command, which should help with some automation scripts ([#80](https://github.com/rojo-rbx/rojo/pull/80))

## [0.4.11](https://github.com/rojo-rbx/rojo/releases/tag/v0.4.11) (June 10, 2018)
* Defensively insert existing instances into RouteMap; should fix most duplication cases when syncing into existing trees.
* Fixed incorrect synchronization from `Plugin:_pull` that would cause polling to create issues
* Fixed incorrect file routes being assigned to `init.lua` and `init.model.json` files
* Untangled route handling-internals slightly

## [0.4.10](https://github.com/rojo-rbx/rojo/releases/tag/v0.4.10) (June 2, 2018)
* Added support for `init.model.json` files, which enable versioning `Tool` instances (among other things) with Rojo. ([#66](https://github.com/rojo-rbx/rojo/issues/66))
* Fixed obscure error when syncing into an invalid service.
* Fixed multiple sync processes occurring when a server ID mismatch is detected.

## [0.4.9](https://github.com/rojo-rbx/rojo/releases/tag/v0.4.9) (May 26, 2018)
* Fixed warning when renaming or removing files that would sometimes corrupt the instance cache ([#72](https://github.com/rojo-rbx/rojo/pull/72))
* JSON models are no longer as strict -- `Children` and `Properties` are now optional.

## [0.4.8](https://github.com/rojo-rbx/rojo/releases/tag/v0.4.8) (May 26, 2018)
* Hotfix to prevent errors from being thrown when objects managed by Rojo are deleted

## [0.4.7](https://github.com/rojo-rbx/rojo/releases/tag/v0.4.7) (May 25, 2018)
* Added icons to the Rojo plugin, made by [@Vorlias](https://github.com/Vorlias)! ([#70](https://github.com/rojo-rbx/rojo/pull/70))
* Server will now issue a warning if no partitions are specified in `rojo serve` ([#40](https://github.com/rojo-rbx/rojo/issues/40))

## [0.4.6](https://github.com/rojo-rbx/rojo/releases/tag/v0.4.6) (May 21, 2018)
* Rojo handles being restarted by Roblox Studio more gracefully ([#67](https://github.com/rojo-rbx/rojo/issues/67))
* Folders should no longer get collapsed when syncing occurs.
* **Significant** robustness improvements with regards to caching.
    * **This should catch all existing script duplication bugs.**
    * If there are any bugs with script duplication or caching in the future, restarting the Rojo server process will fix them for that session.
* Fixed message in plugin not being prefixed with `Rojo: `.

## [0.4.5](https://github.com/rojo-rbx/rojo/releases/tag/v0.4.5) (May 1, 2018)
* Rojo messages are now prefixed with `Rojo: ` to make them stand out in the output more.
* Fixed server to notice file changes *much* more quickly. (200ms vs 1000ms)
* Server now lists name of project when starting up.
* Rojo now throws an error if no project file is found. ([#63](https://github.com/rojo-rbx/rojo/issues/63))
* Fixed multiple sync operations occuring at the same time. ([#61](https://github.com/rojo-rbx/rojo/issues/61))
* Partitions targeting files directly now work as expected. ([#57](https://github.com/rojo-rbx/rojo/issues/57))

## [0.4.4](https://github.com/rojo-rbx/rojo/releases/tag/v0.4.4) (April 7, 2018)
* Fix small regression introduced in 0.4.3

## [0.4.3](https://github.com/rojo-rbx/rojo/releases/tag/v0.4.3) (April 7, 2018)
* Plugin now automatically selects `HttpService` if it determines that HTTP isn't enabled ([#58](https://github.com/rojo-rbx/rojo/pull/58))
* Plugin now has much more robust handling and will wipe all state when the server changes.
    * This should fix issues that would otherwise be solved by restarting Roblox Studio.

## [0.4.2](https://github.com/rojo-rbx/rojo/releases/tag/v0.4.2) (April 4, 2018)
* Fixed final case of duplicated instance insertion, caused by reconciled instances not being inserted into `RouteMap`.
    * The reconciler is still not a perfect solution, especially if script instances get moved around without being destroyed. I don't think this can be fixed before a big refactor.

## [0.4.1](https://github.com/rojo-rbx/rojo/releases/tag/v0.4.1) (April 1, 2018)
* Merged plugin repository into main Rojo repository for easier tracking.
* Improved `RouteMap` object tracking; this should fix some cases of duplicated instances being synced into the tree.

## [0.4.0](https://github.com/rojo-rbx/rojo/releases/tag/v0.4.0) (March 27, 2018)
* Protocol version 1, which shifts more responsibility onto the server
    * This is a **major breaking** change!
    * The server now has a content of 'filter plugins', which transform data at various stages in the pipeline
    * The server now exposes Roblox instance objects instead of file contents, which lines up with how `rojo pack` will work, and paves the way for more robust syncing.
* Added `*.model.json` files, which let you embed small Roblox objects into your Rojo tree.
* Improved error messages in some cases ([#46](https://github.com/rojo-rbx/rojo/issues/46))

## [0.3.2](https://github.com/rojo-rbx/rojo/releases/tag/v0.3.2) (December 20, 2017)
* Fixed `rojo serve` failing to correctly construct an absolute root path when passed as an argument
* Fixed intense CPU usage when running `rojo serve`

## [0.3.1](https://github.com/rojo-rbx/rojo/releases/tag/v0.3.1) (December 14, 2017)
* Improved error reporting when invalid JSON is found in a `rojo.json` project
    * These messages are passed on from Serde

## [0.3.0](https://github.com/rojo-rbx/rojo/releases/tag/v0.3.0) (December 12, 2017)
* Factored out the plugin into a separate repository
* Fixed server when using a file as a partition
    * Previously, trailing slashes were put on the end of a partition even if the read request was an empty string. This broke file reading on Windows when a partition pointed to a file instead of a directory!
* Started running automatic tests on Travis CI (#9)

## [0.2.3](https://github.com/rojo-rbx/rojo/releases/tag/v0.2.3) (December 4, 2017)
* Plugin only release
* Tightened `init` file rules to only match script files
    * Previously, Rojo would sometimes pick up the wrong file when syncing

## [0.2.2](https://github.com/rojo-rbx/rojo/releases/tag/v0.2.2) (December 1, 2017)
* Plugin only release
* Fixed broken reconciliation behavior with `init` files

## [0.2.1](https://github.com/rojo-rbx/rojo/releases/tag/v0.2.1) (December 1, 2017)
* Plugin only release
* Changes default port to 8000

## [0.2.0](https://github.com/rojo-rbx/rojo/releases/tag/v0.2.0) (December 1, 2017)
* Support for `init.lua` like rbxfs and rbxpacker
* More robust syncing with a new reconciler

## [0.1.0](https://github.com/rojo-rbx/rojo/releases/tag/v0.1.0) (November 29, 2017)
* Initial release, functionally very similar to [rbxfs](https://github.com/rojo-rbx/rbxfs)<|MERGE_RESOLUTION|>--- conflicted
+++ resolved
@@ -1,11 +1,8 @@
 # Rojo Changelog
 
 ## Unreleased Changes for 0.6.x
-<<<<<<< HEAD
-=======
 * Added `--watch` argument to `rojo build`. ([#284](https://github.com/rojo-rbx/rojo/pull/284))
 * Added dark theme support to plugin. ([#241](https://github.com/rojo-rbx/rojo/issues/241))
->>>>>>> a884f693
 
 ## [0.6.0 Alpha 2](https://github.com/rojo-rbx/rojo/releases/tag/v0.6.0-alpha.2) (March 6, 2020)
 * Fixed `rojo upload` command always uploading models.
