use std::{
    fs,
    path::Path,
    process::Command,
};

use insta::assert_snapshot_matches;
use tempfile::tempdir;

macro_rules! gen_build_tests {
    ( $($test_name: ident,)* ) => {
        $(
            paste::item! {
                #[test]
                fn [<build_ $test_name>]() {
                    run_build_test(stringify!($test_name));
                }
            }
        )*
    };
}

gen_build_tests! {
    client_in_folder,
    client_init,
    csv_bug_145,
    csv_bug_147,
    csv_in_folder,
    gitkeep,
    json_model_in_folder,
    json_model_legacy_name,
    module_in_folder,
<<<<<<< HEAD
    plain_gitkeep,
    rbxm_in_folder,
    rbxmx_in_folder,
    server_in_folder,
    txt,
=======
    module_init,
    rbxm_in_folder,
    rbxmx_in_folder,
    server_in_folder,
    server_init,
>>>>>>> 6979f5c8
    txt_in_folder,
}

#[test]
fn build_plain_txt() {
    run_build_test("plain.txt");
}

#[test]
fn build_rbxmx_ref() {
    run_build_test("rbxmx_ref.rbxmx");
}

fn run_build_test(test_name: &str) {
    let manifest_dir = Path::new(env!("CARGO_MANIFEST_DIR"));
    let build_test_path = manifest_dir.join("build-tests");
    let working_dir = manifest_dir.parent().unwrap();

    let output_dir = tempdir().expect("couldn't create temporary directory");

    let input_path = build_test_path.join(test_name);
    let output_path = output_dir.path().join(format!("{}.rbxmx", test_name));

    let mut exe_path = working_dir.join("target/debug/rojo");
    if cfg!(windows) {
        exe_path.set_extension("exe");
    }

    let status = Command::new(exe_path)
        .args(&[
            "build", input_path.to_str().unwrap(), "-o", output_path.to_str().unwrap(),
        ])
        .env("RUST_LOG", "error")
        .current_dir(working_dir)
        .status()
        .expect("Couldn't start Rojo");

    assert!(status.success(), "Rojo did not exit successfully");

    let contents = fs::read_to_string(&output_path)
        .expect("Couldn't read output file");

    assert_snapshot_matches!(test_name, contents);
}<|MERGE_RESOLUTION|>--- conflicted
+++ resolved
@@ -30,19 +30,13 @@
     json_model_in_folder,
     json_model_legacy_name,
     module_in_folder,
-<<<<<<< HEAD
+    module_init,
     plain_gitkeep,
     rbxm_in_folder,
     rbxmx_in_folder,
     server_in_folder,
+    server_init,
     txt,
-=======
-    module_init,
-    rbxm_in_folder,
-    rbxmx_in_folder,
-    server_in_folder,
-    server_init,
->>>>>>> 6979f5c8
     txt_in_folder,
 }
 
